--- conflicted
+++ resolved
@@ -25,10 +25,6 @@
       output: {
         manualChunks: {
           vendor: ['react', 'react-dom', 'react-router-dom'],
-<<<<<<< HEAD
-
-=======
->>>>>>> 08b19bef
         },
       },
     },
